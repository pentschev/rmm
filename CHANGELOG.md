<<<<<<< HEAD
# RMM 0.18.0 (Date TBD)

## New Features

- PR #636 Add a `Stream` class to manage CUDA streams in Python

## Improvements

- PR #647 Simplify `rmm::exec_policy` and refactor Thrust support

## Bug Fixes


# RMM 0.17.0 (Date TBD)
=======
# RMM 0.17.0 (10 Dec 2020)
>>>>>>> b8c8310e

## New Features

- PR #609 Adds `polymorphic_allocator` and `stream_allocator_adaptor`
- PR #596 Add `tracking_memory_resource_adaptor` to help catch memory leaks
- PR #608 Add stream wrapper type
- PR #632 Add RMM Python docs

## Improvements

- PR #604 CMake target cleanup, formatting, linting
- PR #599 Make the arena memory resource work better with the producer/consumer mode
- PR #612 Drop old Python `device_array*` API
- PR #603 Always test both legacy and per-thread default stream
- PR #611 Add a note to the contribution guide about requiring 2 C++ reviewers
- PR #615 Improve gpuCI Scripts
- PR #627 Cleanup gpuCI Scripts
- PR #635 Add Python docs build to gpuCI

## Bug Fixes

- PR #592 Add `auto_flush` to `make_logging_adaptor`
- PR #602 Fix `device_scalar` and its tests so that they use the correct CUDA stream
- PR #621 Make `rmm::cuda_stream_default` a `constexpr`
- PR #625 Use `librmm` conda artifact when building `rmm` conda package
- PR #631 Force local conda artifact install
- PR #634 Fix conda uploads
- PR #639 Fix release script version updater based on CMake reformatting
- PR #641 Fix adding "LANGUAGES" after version number in CMake in release script


# RMM 0.16.0 (21 Oct 2020)

## New Features

- PR #529 Add debug logging and fix multithreaded replay benchmark
- PR #560 Remove deprecated `get/set_default_resource` APIs
- PR #543 Add an arena-based memory resource
- PR #580 Install CMake config with RMM
- PR #591 Allow the replay bench to simulate different GPU memory sizes
- PR #594 Adding limiting memory resource adaptor

## Improvements

- PR #474 Use CMake find_package(CUDAToolkit)
- PR #477 Just use `None` for `strides` in `DeviceBuffer`
- PR #528 Add maximum_pool_size parameter to reinitialize API
- PR #532 Merge free lists in pool_memory_resource to defragment before growing from upstream
- PR #537 Add CMake option to disable deprecation warnings
- PR #541 Refine CMakeLists.txt to make it easy to import by external projects
- PR #538 Upgrade CUB and Thrust to the latest commits
- PR #542 Pin conda spdlog versions to 1.7.0
- PR #550 Remove CXX11 ABI handling from CMake
- PR #578 Switch thrust to use the NVIDIA/thrust repo
- PR #553 CMake cleanup
- PR #556 By default, don't create a debug log file unless there are warnings/errors
- PR #561 Remove CNMeM and make RMM header-only
- PR #565 CMake: Simplify gtest/gbench handling
- PR #566 CMake: use CPM for thirdparty dependencies
- PR #568 Upgrade googletest to v1.10.0
- PR #572 CMake: prefer locally installed thirdparty packages
- PR #579 CMake: handle thrust via target
- PR #581 Improve logging documentation
- PR #585 Update ci/local/README.md
- PR #587 Replaced `move` with `std::move`
- PR #588 Use installed C++ RMM in python build
- PR #601 Make maximum pool size truly optional (grow until failure)

## Bug Fixes

- PR #545 Fix build to support using `clang` as the host compiler
- PR #534 Fix `pool_memory_resource` failure when init and max pool sizes are equal
- PR #546 Remove CUDA driver linking and correct NVTX macro.
- PR #569 Correct `device_scalar::set_value` to pass host value by reference to avoid copying from invalid value
- PR #559 Fix `align_down` to only change unaligned values.
- PR #577 Fix CMake `LOGGING_LEVEL` issue which caused verbose logging / performance regression.
- PR #582 Fix handling of per-thread default stream when not compiled for PTDS
- PR #590 Add missing `CODE_OF_CONDUCT.md`
- PR #595 Fix pool_mr example in README.md


# RMM 0.15.0 (26 Aug 2020)

## New Features

- PR #375 Support out-of-band buffers in Python pickling
- PR #391 Add `get_default_resource_type`
- PR #396 Remove deprecated RMM APIs
- PR #425 Add CUDA per-thread default stream support and thread safety to `pool_memory_resource`
- PR #436 Always build and test with per-thread default stream enabled in the GPU CI build
- PR #444 Add `owning_wrapper` to simplify lifetime management of resources and their upstreams
- PR #449 Stream-ordered suballocator base class and per-thread default stream support 
          and thread safety for `fixed_size_memory_resource`
- PR #450 Add support for new build process (Project Flash)
- PR #457 New `binning_memory_resource` (replaces `hybrid_memory_resource` and 
          `fixed_multisize_memory_resource`).
- PR #458 Add `get/set_per_device_resource` to better support multi-GPU per process applications
- PR #466 Deprecate CNMeM.
- PR #489 Move `cudf._cuda` into `rmm._cuda`
- PR #504 Generate `gpu.pxd` based on cuda version as a preprocessor step
- PR #506 Upload rmm package per version python-cuda combo

## Improvements

- PR #428 Add the option to automatically flush memory allocate/free logs
- PR #378 Use CMake `FetchContent` to obtain latest release of `cub` and `thrust`
- PR #377 A better way to fetch `spdlog`
- PR #372 Use CMake `FetchContent` to obtain `cnmem` instead of git submodule
- PR #382 Rely on NumPy arrays for out-of-band pickling
- PR #386 Add short commit to conda package name
- PR #401 Update `get_ipc_handle()` to use cuda driver API
- PR #404 Make all memory resources thread safe in Python
- PR #402 Install dependencies via rapids-build-env
- PR #405 Move doc customization scripts to Jenkins
- PR #427 Add DeviceBuffer.release() cdef method
- PR #414 Add element-wise access for device_uvector
- PR #421 Capture thread id in logging and improve logger testing
- PR #426 Added multi-threaded support to replay benchmark
- PR #429 Fix debug build and add new CUDA assert utility
- PR #435 Update conda upload versions for new supported CUDA/Python
- PR #437 Test with `pickle5` (for older Python versions)
- PR #443 Remove thread safe adaptor from PoolMemoryResource
- PR #445 Make all resource operators/ctors explicit
- PR #447 Update Python README with info about DeviceBuffer/MemoryResource and external libraries
- PR #456 Minor cleanup: always use rmm/-prefixed includes
- PR #461 cmake improvements to be more target-based
- PR #468 update past release dates in changelog
- PR #486 Document relationship between active CUDA devices and resources
- PR #493 Rely on C++ lazy Memory Resource initialization behavior instead of initializing in Python

## Bug Fixes

- PR #433 Fix python imports
- PR #400 Fix segfault in RANDOM_ALLOCATIONS_BENCH
- PR #383 Explicitly require NumPy
- PR #398 Fix missing head flag in merge_blocks (pool_memory_resource) and improve block class
- PR #403 Mark Cython `memory_resource_wrappers` `extern` as `nogil`
- PR #406 Sets Google Benchmark to a fixed version, v1.5.1.
- PR #434 Fix issue with incorrect docker image being used in local build script
- PR #463 Revert cmake change for cnmem header not being added to source directory
- PR #464 More completely revert cnmem.h cmake changes
- PR #473 Fix initialization logic in pool_memory_resource
- PR #479 Fix usage of block printing in pool_memory_resource
- PR #490 Allow importing RMM without initializing CUDA driver
- PR #484 Fix device_uvector copy constructor compilation error and add test
- PR #498 Max pool growth less greedy
- PR #500 Use tempfile rather than hardcoded path in `test_rmm_csv_log`
- PR #511 Specify `--basetemp` for `py.test` run
- PR #509 Fix missing : before __LINE__ in throw string of RMM_CUDA_TRY
- PR #510 Fix segfault in pool_memory_resource when a CUDA stream is destroyed
- PR #525 Patch Thrust to workaround `CUDA_CUB_RET_IF_FAIL` macro clearing CUDA errors


# RMM 0.14.0 (03 Jun 2020)

## New Features

- PR #317 Provide External Memory Management Plugin for Numba
- PR #362 Add spdlog as a dependency in the conda package
- PR #360 Support logging to stdout/stderr
- PR #341 Enable logging
- PR #343 Add in option to statically link against cudart
- PR #364 Added new uninitialized device vector type, `device_uvector`

## Improvements

- PR #369 Use CMake `FetchContent` to obtain `spdlog` instead of vendoring
- PR #366 Remove installation of extra test dependencies
- PR #354 Add CMake option for per-thread default stream
- PR #350 Add .clang-format file & format all files
- PR #358 Fix typo in `rmm_cupy_allocator` docstring
- PR #357 Add Docker 19 support to local gpuci build
- PR #365 Make .clang-format consistent with cuGRAPH and cuDF
- PR #371 Add docs build script to repository
- PR #363 Expose `memory_resources` in Python

## Bug Fixes

- PR #373 Fix build.sh
- PR #346 Add clearer exception message when RMM_LOG_FILE is unset
- PR #347 Mark rmmFinalizeWrapper nogil
- PR #348 Fix unintentional use of pool-managed resource.
- PR #367 Fix flake8 issues
- PR #368 Fix `clang-format` missing comma bug
- PR #370 Fix stream and mr use in `device_buffer` methods
- PR #379 Remove deprecated calls from synchronization.cpp
- PR #381 Remove test_benchmark.cpp from cmakelists
- PR #392 SPDLOG matches other header-only acquisition patterns


# RMM 0.13.0 (31 Mar 2020)

## New Features

- PR #253 Add `frombytes` to convert `bytes`-like to `DeviceBuffer`
- PR #252 Add `__sizeof__` method to `DeviceBuffer`
- PR #258 Define pickling behavior for `DeviceBuffer`
- PR #261 Add `__bytes__` method to `DeviceBuffer`
- PR #262 Moved device memory resource files to `mr/device` directory
- PR #266 Drop `rmm.auto_device`
- PR #268 Add Cython/Python `copy_to_host` and `to_device`
- PR #272 Add `host_memory_resource`.
- PR #273 Moved device memory resource tests to `device/` directory.
- PR #274 Add `copy_from_host` method to `DeviceBuffer`
- PR #275 Add `copy_from_device` method to `DeviceBuffer`
- PR #283 Add random allocation benchmark.
- PR #287 Enabled CUDA CXX11 for unit tests.
- PR #292 Revamped RMM exceptions.
- PR #297 Use spdlog to implement `logging_resource_adaptor`.
- PR #303 Added replay benchmark.
- PR #319 Add `thread_safe_resource_adaptor` class.
- PR #314 New suballocator memory_resources.
- PR #330 Fixed incorrect name of `stream_free_blocks_` debug symbol.
- PR #331 Move to C++14 and deprecate legacy APIs.

## Improvements

- PR #246 Type `DeviceBuffer` arguments to `__cinit__`
- PR #249 Use `DeviceBuffer` in `device_array`
- PR #255 Add standard header to all Cython files
- PR #256 Cast through `uintptr_t` to `cudaStream_t`
- PR #254 Use `const void*` in `DeviceBuffer.__cinit__`
- PR #257 Mark Cython-exposed C++ functions that raise
- PR #269 Doc sync behavior in `copy_ptr_to_host`
- PR #278 Allocate a `bytes` object to fill up with RMM log data
- PR #280 Drop allocation/deallocation of `offset`
- PR #282 `DeviceBuffer` use default constructor for size=0
- PR #296 Use CuPy's `UnownedMemory` for RMM-backed allocations
- PR #310 Improve `device_buffer` allocation logic.
- PR #309 Sync default stream in `DeviceBuffer` constructor
- PR #326 Sync only on copy construction
- PR #308 Fix typo in README
- PR #334 Replace `rmm_allocator` for Thrust allocations
- PR #345 Remove stream synchronization from `device_scalar` constructor and `set_value`

## Bug Fixes

- PR #298 Remove RMM_CUDA_TRY from cuda_event_timer destructor
- PR #299 Fix assert condition blocking debug builds
- PR #300 Fix host mr_tests compile error
- PR #312 Fix libcudf compilation errors due to explicit defaulted device_buffer constructor


# RMM 0.12.0 (04 Feb 2020)

## New Features

- PR #218 Add `_DevicePointer`
- PR #219 Add method to copy `device_buffer` back to host memory
- PR #222 Expose free and total memory in Python interface
- PR #235 Allow construction of `DeviceBuffer` with a `stream`

## Improvements

- PR #214 Add codeowners
- PR #226 Add some tests of the Python `DeviceBuffer`
- PR #233 Reuse the same `CUDA_HOME` logic from cuDF
- PR #234 Add missing `size_t` in `DeviceBuffer`
- PR #239 Cleanup `DeviceBuffer`'s `__cinit__`
- PR #242 Special case 0-size `DeviceBuffer` in `tobytes`
- PR #244 Explicitly force `DeviceBuffer.size` to an `int`
- PR #247 Simplify casting in `tobytes` and other cleanup

## Bug Fixes

- PR #215 Catch polymorphic exceptions by reference instead of by value
- PR #221 Fix segfault calling rmmGetInfo when uninitialized
- PR #225 Avoid invoking Python operations in c_free
- PR #230 Fix duplicate symbol issues with `copy_to_host`
- PR #232 Move `copy_to_host` doc back to header file


# RMM 0.11.0 (11 Dec 2019)

## New Features

- PR #106 Added multi-GPU initialization
- PR #167 Added value setter to `device_scalar`
- PR #163 Add Cython bindings to `device_buffer`
- PR #177 Add `__cuda_array_interface__` to `DeviceBuffer`
- PR #198 Add `rmm.rmm_cupy_allocator()`

## Improvements

- PR #161 Use `std::atexit` to finalize RMM after Python interpreter shutdown
- PR #165 Align memory resource allocation sizes to 8-byte
- PR #171 Change public API of RMM to only expose `reinitialize(...)`
- PR #175 Drop `cython` from run requirements
- PR #169 Explicit stream argument for device_buffer methods
- PR #186 Add nbytes and len to DeviceBuffer
- PR #188 Require kwargs in `DeviceBuffer`'s constructor
- PR #194 Drop unused imports from `device_buffer.pyx`
- PR #196 Remove unused CUDA conda labels
- PR #200 Simplify DeviceBuffer methods

## Bug Fixes

- PR #174 Make `device_buffer` default ctor explicit to work around type_dispatcher issue in libcudf.
- PR #170 Always build librmm and rmm, but conditionally upload based on CUDA / Python version
- PR #182 Prefix `DeviceBuffer`'s C functions
- PR #189 Drop `__reduce__` from `DeviceBuffer`
- PR #193 Remove thrown exception from `rmm_allocator::deallocate`
- PR #224 Slice the CSV log before converting to bytes


# RMM 0.10.0 (16 Oct 2019)

## New Features

- PR #99 Added `device_buffer` class
- PR #133 Added `device_scalar` class

## Improvements

- PR #123 Remove driver install from ci scripts
- PR #131 Use YYMMDD tag in nightly build
- PR #137 Replace CFFI python bindings with Cython
- PR #127 Use Memory Resource classes for allocations

## Bug Fixes

- PR #107 Fix local build generated file ownerships
- PR #110 Fix Skip Test Functionality
- PR #125 Fixed order of private variables in LogIt
- PR #139 Expose `_make_finalizer` python API needed by cuDF
- PR #142 Fix ignored exceptions in Cython
- PR #146 Fix rmmFinalize() not freeing memory pools
- PR #149 Force finalization of RMM objects before RMM is finalized (Python)
- PR #154 Set ptr to 0 on rmm::alloc error
- PR #157 Check if initialized before freeing for Numba finalizer and use `weakref` instead of `atexit`


# RMM 0.9.0 (21 Aug 2019)

## New Features

- PR #96 Added `device_memory_resource` for beginning of overhaul of RMM design
- PR #103 Add and use unified build script

## Improvements

- PR #111 Streamline CUDA_REL environment variable
- PR #113 Handle ucp.BufferRegion objects in auto_device

## Bug Fixes

   ...


# RMM 0.8.0 (27 June 2019)

## New Features

- PR #95 Add skip test functionality to build.sh

## Improvements

   ...

## Bug Fixes

- PR #92 Update docs version


# RMM 0.7.0 (10 May 2019)

## New Features

- PR #67 Add random_allocate microbenchmark in tests/performance
- PR #70 Create conda environments and conda recipes
- PR #77 Add local build script to mimic gpuCI
- PR #80 Add build script for docs

## Improvements

- PR #76 Add cudatoolkit conda dependency
- PR #84 Use latest release version in update-version CI script
- PR #90 Avoid using c++14 auto return type for thrust_rmm_allocator.h

## Bug Fixes

- PR #68 Fix signed/unsigned mismatch in random_allocate benchmark
- PR #74 Fix rmm conda recipe librmm version pinning
- PR #72 Remove unnecessary _BSD_SOURCE define in random_allocate.cpp


# RMM 0.6.0 (18 Mar 2019)

## New Features

- PR #43 Add gpuCI build & test scripts
- PR #44 Added API to query whether RMM is initialized and with what options.
- PR #60 Default to CXX11_ABI=ON

## Improvements

## Bug Fixes

- PR #58 Eliminate unreliable check for change in available memory in test
- PR #49 Fix pep8 style errors detected by flake8


# RMM 0.5.0 (28 Jan 2019)

## New Features

- PR #2 Added CUDA Managed Memory allocation mode

## Improvements

- PR #12 Enable building RMM as a submodule
- PR #13 CMake: Added CXX11ABI option and removed Travis references
- PR #16 CMake: Added PARALLEL_LEVEL environment variable handling for GTest build parallelism (matches cuDF)
- PR #17 Update README with v0.5 changes including Managed Memory support

## Bug Fixes

- PR #10 Change cnmem submodule URL to use https
- PR #15 Temporarily disable hanging AllocateTB test for managed memory
- PR #28 Fix invalid reference to local stack variable in `rmm::exec_policy`


# RMM 0.4.0 (20 Dec 2018)

## New Features

- PR #1 Spun off RMM from cuDF into its own repository.

## Improvements

- CUDF PR #472 RMM: Created centralized rmm::device_vector alias and rmm::exec_policy
- CUDF PR #465 Added templated C++ API for RMM to avoid explicit cast to `void**`

## Bug Fixes


RMM was initially implemented as part of cuDF, so we include the relevant changelog history below.

# cuDF 0.3.0 (23 Nov 2018)

## New Features

- PR #336 CSV Reader string support

## Improvements

- CUDF PR #333 Add Rapids Memory Manager documentation
- CUDF PR #321 Rapids Memory Manager adds file/line location logging and convenience macros

## Bug Fixes


# cuDF 0.2.0 and cuDF 0.1.0

These were initial releases of cuDF based on previously separate pyGDF and libGDF libraries. RMM was initially implemented as part of libGDF.<|MERGE_RESOLUTION|>--- conflicted
+++ resolved
@@ -1,4 +1,3 @@
-<<<<<<< HEAD
 # RMM 0.18.0 (Date TBD)
 
 ## New Features
@@ -12,10 +11,7 @@
 ## Bug Fixes
 
 
-# RMM 0.17.0 (Date TBD)
-=======
 # RMM 0.17.0 (10 Dec 2020)
->>>>>>> b8c8310e
 
 ## New Features
 
