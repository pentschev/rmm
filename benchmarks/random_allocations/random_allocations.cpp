--- conflicted
+++ resolved
@@ -13,21 +13,13 @@
  * See the License for the specific language governing permissions and
  * limitations under the License.
  */
-<<<<<<< HEAD
+
+#include <benchmarks/utilities/cxxopts.hpp>
+
 #include <rmm/mr/device/binning_memory_resource.hpp>
 #include <rmm/mr/device/cnmem_memory_resource.hpp>
 #include <rmm/mr/device/cuda_memory_resource.hpp>
 #include <rmm/mr/device/device_memory_resource.hpp>
-=======
-
-#include <benchmarks/utilities/cxxopts.hpp>
-
-#include <rmm/mr/device/cnmem_memory_resource.hpp>
-#include <rmm/mr/device/cuda_memory_resource.hpp>
-#include <rmm/mr/device/device_memory_resource.hpp>
-#include <rmm/mr/device/fixed_multisize_memory_resource.hpp>
-#include <rmm/mr/device/hybrid_memory_resource.hpp>
->>>>>>> 28d211ed
 #include <rmm/mr/device/owning_wrapper.hpp>
 #include <rmm/mr/device/pool_memory_resource.hpp>
 
@@ -41,7 +33,6 @@
 #define VERBOSE 0
 
 namespace {
-
 constexpr std::size_t size_mb{1 << 20};
 
 struct allocation {
@@ -166,7 +157,6 @@
 
 /// MR factory functions
 inline auto make_cuda() { return std::make_shared<rmm::mr::cuda_memory_resource>(); }
-<<<<<<< HEAD
 
 inline auto make_cnmem() { return std::make_shared<rmm::mr::cnmem_memory_resource>(); }
 
@@ -183,27 +173,6 @@
     mr->wrapped().add_bin(1 << i);
   }
   return mr;
-=======
-
-inline auto make_cnmem() { return std::make_shared<rmm::mr::cnmem_memory_resource>(); }
-
-inline auto make_pool()
-{
-  return rmm::mr::make_owning_wrapper<rmm::mr::pool_memory_resource>(make_cuda());
-}
-
-template <typename Upstream>
-inline auto make_multisize(std::shared_ptr<Upstream> upstream)
-{
-  return rmm::mr::make_owning_wrapper<rmm::mr::fixed_multisize_memory_resource>(upstream);
-}
-
-inline auto make_hybrid()
-{
-  auto pool = make_pool();
-  return rmm::mr::make_owning_wrapper<rmm::mr::hybrid_memory_resource>(
-    std::make_tuple(make_multisize(pool), pool));
->>>>>>> 28d211ed
 }
 
 using MRFactoryFunc = std::function<std::shared_ptr<rmm::mr::device_memory_resource>()>;
@@ -265,13 +234,8 @@
 {
   if (name == "cuda")
     BENCHMARK_CAPTURE(BM_RandomAllocations, cuda_mr, &make_cuda)->Apply(benchmark_range);
-<<<<<<< HEAD
   else if (name == "binning")
     BENCHMARK_CAPTURE(BM_RandomAllocations, binning_mr, &make_binning)->Apply(benchmark_range);
-=======
-  else if (name == "hybrid")
-    BENCHMARK_CAPTURE(BM_RandomAllocations, hybrid_mr, &make_hybrid)->Apply(benchmark_range);
->>>>>>> 28d211ed
   else if (name == "pool")
     BENCHMARK_CAPTURE(BM_RandomAllocations, pool_mr, &make_pool)->Apply(benchmark_range);
   else if (name == "cnmem")
@@ -284,27 +248,6 @@
                                        size_t num_allocations,
                                        size_t max_size)
 {
-<<<<<<< HEAD
-  ::benchmark::Initialize(&argc, argv);
-  if (argc > 1) {
-    std::string mr_name = argv[1];
-    if (argc > 2) num_allocations = atoi(argv[2]);
-    if (argc > 3) max_size = atoi(argv[3]);
-    declare_benchmark(mr_name);
-  } else {
-    std::vector<std::string> mrs{"pool", "binning", "cnmem", "cuda"};
-    std::for_each(mrs.cbegin(), mrs.cend(), [](auto const& s) { declare_benchmark(s); });
-  }
-
-  ::benchmark::RunSpecifiedBenchmarks();
-}
-
-/*
-// For profiling, don't remove
-static void RandomAllocations(MRFactoryFunc factory, size_t num_allocations, size_t max_size)
-{
-=======
->>>>>>> 28d211ed
   auto mr = factory();
 
   try {
@@ -316,24 +259,6 @@
 
 int main(int argc, char** argv)
 {
-<<<<<<< HEAD
-  std::string name{argc > 1 ? argv[1] : "cnmem"};
-
-  constexpr size_t n        = 100000;
-  constexpr size_t max_size = 4096;
-
-  if (name == "binning")
-    RandomAllocations(&make_binning, n, max_size);
-  else if (name == "pool")
-    RandomAllocations(&make_pool, n, max_size);
-  else if (name == "cnmem")
-    RandomAllocations(&make_cnmem, n, max_size);
-
-  std::cout << "Finished\n";
-  return 0;
-}
-*/
-=======
   // benchmark::Initialize will remove GBench command line arguments it
   // recognizes and leave any remaining arguments
   ::benchmark::Initialize(&argc, argv);
@@ -359,9 +284,9 @@
   max_size        = args["maxsize"].as<int>();
 
   if (args.count("profile") > 0) {
-    std::map<std::string, MRFactoryFunc> const funcs({{"cnmem", &make_cnmem},
+    std::map<std::string, MRFactoryFunc> const funcs({{"binning", &make_binning},
+                                                      {"cnmem", &make_cnmem},
                                                       {"cuda", &make_cuda},
-                                                      {"hybrid", &make_hybrid},
                                                       {"pool", &make_pool}});
     auto resource = args["resource"].as<std::string>();
 
@@ -379,11 +304,10 @@
       std::string mr_name = args["resource"].as<std::string>();
       declare_benchmark(mr_name);
     } else {
-      std::array<std::string, 4> mrs{"pool", "hybrid", "cnmem", "cuda"};
+      std::array<std::string, 4> mrs{"pool", "binning", "cnmem", "cuda"};
       std::for_each(std::cbegin(mrs), std::cend(mrs), [](auto const& s) { declare_benchmark(s); });
     }
     ::benchmark::RunSpecifiedBenchmarks();
   }
   return 0;
-}
->>>>>>> 28d211ed
+}